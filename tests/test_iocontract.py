<<<<<<< HEAD
import gear.iocontract as iocontract
from gear.terms.polyhedra.loaders import read_contract
=======
import pacti.iocontract as iocontract
from pacti.terms.polyhedra.loaders import readContract
>>>>>>> bd4fd49b


def validate_iocontract(contract):
    return isinstance(contract, iocontract.IoContract)


def create_contracts(num=1):
    """
    Creates `num` number of contracts and returns a list of dicts
    """
    contracts = []
    for i in range(num):
        c_i = {
            "InputVars": ["i" + str(i)],
            "OutputVars": ["o" + str(i)],
            "assumptions": [{"coefficients": {"i" + str(i): 1}, "constant": i}],
            "guarantees": [{"coefficients": {"o" + str(i): 1}, "constant": 1}],
        }
        contracts.append(c_i)
    if num == 1:
        return contracts[0]
    else:
        return contracts

def test_validate_iocontract():
    c_1, c_2 = read_contract(create_contracts(num=2))
    print(type(c_1))
    assert validate_iocontract(c_1)
    assert validate_iocontract(c_2)


def test_contract_equality():
    pass<|MERGE_RESOLUTION|>--- conflicted
+++ resolved
@@ -1,10 +1,5 @@
-<<<<<<< HEAD
-import gear.iocontract as iocontract
-from gear.terms.polyhedra.loaders import read_contract
-=======
 import pacti.iocontract as iocontract
-from pacti.terms.polyhedra.loaders import readContract
->>>>>>> bd4fd49b
+from pacti.terms.polyhedra.loaders import read_contract
 
 
 def validate_iocontract(contract):
@@ -31,7 +26,6 @@
 
 def test_validate_iocontract():
     c_1, c_2 = read_contract(create_contracts(num=2))
-    print(type(c_1))
     assert validate_iocontract(c_1)
     assert validate_iocontract(c_2)
 
