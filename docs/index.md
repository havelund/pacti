--- conflicted
+++ resolved
@@ -52,93 +52,3 @@
    A: 1/2*o <= 1
    G: -1*o + 1*o_p <= 1
 ```
-
-<<<<<<< HEAD
-=======
-# Installing
-
-## System requirements
-
-[pdm](https://github.com/pdm-project/pdm) (Make sure you run pdm version larger than 2.1.4)
-
-[scipy](https://scipy.org/install/)
-
-The installation will provide access to the command-line tool `gear` and to the the Python package of the same name. Any updates to the dev folder `src/gear` will immediately be available in the system.
-
-
-## Install Dependencies
-
-As Gear is in development, we use pdm manage the dependencies. To install run:
-
-```bash
-pdm install
-```
-
-The installation will provide access to the command-line tool `gear` and to the Python package of the same name.
-To launch the command-line tool run `pdm run gear`
-
-
-## Examples
-
-You can run examples via the command line:
-
-
-```bash
-pdm run gear examples/example.json output.json
-```
-
-Or via python a script
-
-```bash
-pdm run python src/gear/cli.py ./examples/example.json ./output.json
-```
-
-
-## Links
-
-- Documentation: `make docs-serve`
-- Source Code: https://github.com/iincer/contractTool
-
-## Troubleshooting
-
-### Working With Apple ICs
-
-Some packages do not fully support recent Apple ICs (i.e., `scipy`, `numpy`). 
-We recommend installing them at system level via pip as:
-
-```bash
-pip install --pre -i https://pypi.anaconda.org/scipy-wheels-nightly/simple scipy
-```
-
-Or via brew:
-
-```bash
-brew install scipy
-```
-
-
-### Working with PEP 582
-
-With PEP 582, dependencies will be installed into the __pypackages__ directory under the project root. With PEP 582 enabled
-globally, you can also use the project interpreter to run scripts directly.
-Check [pdm documentation](https://pdm.fming.dev/latest/usage/pep582/) on PEP 582.
-
-To configure VSCode to support PEP 582, open `.vscode/settings.json` (create one if it does not exist) and add the
-following entries:
-
-```json
-{
-  "python.autoComplete.extraPaths": [
-    "__pypackages__/3.10/lib"
-  ],
-  "python.analysis.extraPaths": [
-    "__pypackages__/3.10/lib"
-  ]
-}
-```
-
-To configure PyCharm to support PEP 582, mark the following folders as 'Sources Root':
-
-- `__pypackages__/3.10/lib`
-- `src`
->>>>>>> 5057f8c6
