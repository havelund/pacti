[build-system]
requires = ["pdm-pep517"]
build-backend = "pdm.pep517.api"

[project]
name = "gear"
description = "gear-description"
authors = [{name = "gear-authors-name", email = "gear-authors-email"}]
license = "BSD-2-Clause"
readme = "README.md"
keywords = []
dynamic = ["version"]
dependencies = [
    "click>=8.1.3",
    "scipy>=1.10.0",
<<<<<<< HEAD
    "pip>=22.3.1",
=======
>>>>>>> 2e188934
    "aenum>=3.1.11",
    #    "jupyter>=1.0.0",
    #    "nbconvert>=6.5.4",
    #    "jupyterlab-templates>=0.3.2",
    "sympy>=1.11.1",
    "numpy>=1.24.1",
    "matplotlib>=3.6.2",
]
requires-python = ">=3.10, <=3.11.1"

[project.scripts]
gear = "gear.cli:main"

[project.optional-dependencies]
[tool.pdm]
version = {source = "scm"}
package-dir = "src"


[tool.pdm.build]
package-dir = "src"
editable-backend = "editables"

[tool.pdm.dev-dependencies]
duty = ["duty>=0.7"]
docs = [
    "mkdocs>=1.3",
    "mkdocs-jupyter>=0.22.0",
    "mkdocs-coverage>=0.2",
    "mkdocs-gen-files>=0.3",
    "mkdocs-literate-nav>=0.4",
    "mkdocs-material>=7.3",
    "mkdocs-section-index>=0.3",
    "mkdocstrings[python]>=0.18",
    "markdown-callouts>=0.2",
    "markdown-exec>=0.5",
    "toml>=0.10",
]
format = [
    "autoflake>=1.4",
    "black>=21.10b0",
    "isort>=5.10",
]
maintain = [
    "git-changelog>=0.4",
    "urlopen>=1.0.0",
]
quality = [
    "darglint>=1.8",
#    "flake8<4",  # TODO: remove once importlib-metadata version conflict is resolved
#    "flake8-bandit>=2.1",
#    "flake8-black>=0.2",
#    "flake8-bugbear>=21.9",
#    "flake8-builtins>=1.5",
#    "flake8-comprehensions>=3.7",
#    "flake8-docstrings>=1.6",
#    "flake8-pytest-style>=1.5",
#    "flake8-string-format>=0.3",
#    "flake8-tidy-imports>=4.5",
#    "flake8-variables-names>=0.0",
#    "pep8-naming>=0.12",
#    "wps-light>=0.15",
]
tests = [
    "pytest>=6.2",
    "pytest-cov>=3.0",
    "pytest-randomly>=3.10",
    "pytest-xdist>=2.4",
]
typing = [
    "mypy>=0.910",
    "types-markdown>=3.3",
    "types-toml>=0.10",
]
security = ["safety>=2"]
dev = [
    "certifi>=2022.9.24",
]

[tool.black]
line-length = 120
exclude = "tests/fixtures"

[tool.isort]
line_length = 120
not_skip = "__init__.py"
multi_line_output = 3
force_single_line = false
balanced_wrapping = true
default_section = "THIRDPARTY"
known_first_party = "gear"
include_trailing_comma = true<|MERGE_RESOLUTION|>--- conflicted
+++ resolved
@@ -13,10 +13,7 @@
 dependencies = [
     "click>=8.1.3",
     "scipy>=1.10.0",
-<<<<<<< HEAD
     "pip>=22.3.1",
-=======
->>>>>>> 2e188934
     "aenum>=3.1.11",
     #    "jupyter>=1.0.0",
     #    "nbconvert>=6.5.4",
