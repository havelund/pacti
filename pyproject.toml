--- conflicted
+++ resolved
@@ -12,18 +12,13 @@
 dynamic = ["version"]
 dependencies = [
     "click>=8.1.3",
-<<<<<<< HEAD
-    "sympy>=1.11",
     "scipy>=1.10.0",
     "pip>=22.3.1",
-=======
-    "scipy>=1.9.3",
     "aenum>=3.1.11",
     "jupyter>=1.0.0",
     "nbconvert>=6.5.4",
     "jupyterlab-templates>=0.3.2",
     "sympy>=1.11.1",
->>>>>>> b329469b
 ]
 requires-python = ">=3.8,<3.11"
 
